use crate::{
    backend::hyperplonk::verifier::{pcs_query, point_offset, points},
    pcs::Evaluation,
    piop::sum_check::{
        classic::{ClassicSumCheck, EvaluationsProver},
        SumCheck, VirtualPolynomial,
    },
    poly::multilinear::MultilinearPolynomial,
    util::{
        arithmetic::{div_ceil, steps_by, sum, BatchInvert, PrimeField},
        chain, end_timer,
        expression::{
            rotate::{BinaryField, Rotatable},
            CommonPolynomial, Expression, Rotation,
        },
        parallel::{num_threads, par_map_collect, parallelize, parallelize_iter},
        start_timer,
        transcript::FieldTranscriptWrite,
        Itertools,
    },
    Error,
};
use std::{
    borrow::Borrow,
    collections::{HashMap, HashSet},
    hash::Hash,
};

// Generate multi-linear polynomial from the instance columns
pub(crate) fn instance_polys<'a, F: PrimeField, R: Rotatable + From<usize>>(
    num_vars: usize,
    instances: impl IntoIterator<Item = impl IntoIterator<Item = &'a F>>,
) -> Vec<MultilinearPolynomial<F>> {
    let usable_indices = R::from(num_vars).usable_indices();
    instances
        .into_iter()
        .map(|instances| {
            let mut poly = vec![F::ZERO; 1 << num_vars];
            for (b, instance) in usable_indices.iter().zip(instances.into_iter()) {
                poly[*b] = *instance;
            }
            poly
        })
        .map(MultilinearPolynomial::new)
        .collect()
}

pub(crate) fn lookup_compressed_polys<F: PrimeField, R: Rotatable + From<usize>>(
    lookups: &[Vec<(Expression<F>, Expression<F>)>],
    polys: &[impl Borrow<MultilinearPolynomial<F>>],
    challenges: &[F],
    betas: &[F],
) -> Vec<[MultilinearPolynomial<F>; 2]> {
    if lookups.is_empty() {
        return Default::default();
    }

    let polys = polys.iter().map(Borrow::borrow).collect_vec();
    let num_vars = polys[0].num_vars();
    // This is the sum of all elements in the input and table 
    let expression = lookups
        .iter()
        .flat_map(|lookup| lookup.iter().map(|(input, table)| (input + table)))
        .sum::<Expression<_>>();
    let lagranges = {
        let rotatable = R::from(num_vars);
        expression
            .used_langrange()
            .into_iter()
            .map(|i| (i, rotatable.nth(i)))
            .collect::<HashSet<_>>()
    };
    lookups
        .iter()
        .map(|lookup| lookup_compressed_poly::<_, R>(lookup, &lagranges, &polys, challenges, betas))
        .collect()
}

pub(super) fn lookup_compressed_poly<F: PrimeField, R: Rotatable + From<usize>>(
    lookup: &[(Expression<F>, Expression<F>)],
    lagranges: &HashSet<(i32, usize)>,
    polys: &[&MultilinearPolynomial<F>],
    challenges: &[F],
    betas: &[F],
) -> [MultilinearPolynomial<F>; 2] {
    let num_vars = polys[0].num_vars();
    let rotatable = R::from(num_vars);
    let compress = |expressions: &[&Expression<F>]| {
        betas
            .iter()
            .copied()
            .zip(expressions.iter().map(|expression| {
                let mut compressed = vec![F::ZERO; 1 << num_vars];
                parallelize(&mut compressed, |(compressed, start)| {
                    for (b, compressed) in (start..).zip(compressed) {
                        // evaluation expression on b
                        *compressed = expression.evaluate(
                            &|constant| constant,
                            &|common_poly| match common_poly {
                                CommonPolynomial::Identity => F::from(b as u64),
                                CommonPolynomial::Lagrange(i) => {
                                    if lagranges.contains(&(i, b)) {
                                        F::ONE
                                    } else {
                                        F::ZERO
                                    }
                                }
                                CommonPolynomial::EqXY(_) => unreachable!(),
                            },
                            &|query| polys[query.poly()][rotatable.rotate(b, query.rotation())],
                            &|challenge| challenges[challenge],
                            &|value| -value,
                            &|lhs, rhs| lhs + &rhs,
                            &|lhs, rhs| lhs * &rhs,
                            &|value, scalar| value * &scalar,
                        );
                    }
                });
                // Generate a multi-linear polynomial from each expression
                MultilinearPolynomial::new(compressed)
            }))
            // Generate a compressed multi-linear polynomial by combining all the multi-linear polynomials, scaled with powers of beta
            .sum::<MultilinearPolynomial<_>>()
    };

<<<<<<< HEAD
    let (inputs, tables) = lookup.iter().cloned().unzip::<_, _, Vec<_>, Vec<_>>();
=======
    // split inputs and tables into separate vectors
    let (inputs, tables) = lookup
        .iter()
        .map(|(input, table)| (input, table))
        .unzip::<_, _, Vec<_>, Vec<_>>();
>>>>>>> bf04eaca

    let timer = start_timer(|| "compressed_input_poly");
    let compressed_input_poly = compress(&inputs.iter().collect::<Vec<_>>());
    end_timer(timer);

    let timer = start_timer(|| "compressed_table_poly");
    let compressed_table_poly = compress(&tables.iter().collect::<Vec<_>>());
    end_timer(timer);

    [compressed_input_poly, compressed_table_poly]
}

pub(crate) fn lookup_m_polys<F: PrimeField + Hash>(
    compressed_polys: &[[MultilinearPolynomial<F>; 2]],
) -> Result<Vec<MultilinearPolynomial<F>>, Error> {
    compressed_polys.iter().map(lookup_m_poly).try_collect()
}

pub(super) fn lookup_m_poly<F: PrimeField + Hash>(
    compressed_polys: &[MultilinearPolynomial<F>; 2],
) -> Result<MultilinearPolynomial<F>, Error> {
    let [input, table] = compressed_polys;

    let counts = {
        // Maps each element from the table to its index
        let indice_map = table.iter().zip(0..).collect::<HashMap<_, usize>>();

        let chunk_size = div_ceil(input.evals().len(), num_threads());
        let num_chunks = div_ceil(input.evals().len(), chunk_size);
        let mut counts = vec![HashMap::new(); num_chunks];
        let mut valids = vec![true; num_chunks];
        parallelize_iter(
            counts
                .iter_mut()
                .zip(valids.iter_mut())
                .zip((0..).step_by(chunk_size)),
            |((count, valid), start)| {
                for input in input[start..].iter().take(chunk_size) {
                    // Finds index of the input in the table
                    if let Some(idx) = indice_map.get(input) {
                        count
                            .entry(*idx)
                            .and_modify(|count| *count += 1)
                            .or_insert(1);
                    } else {
                        // If the input is not found in the table, the lookup is invalid 
                        *valid = false;
                        break;
                    }
                }
            },
        );
        if valids.iter().any(|valid| !valid) {
            return Err(Error::InvalidSnark("Invalid lookup input".to_string()));
        }
        counts
    };

    let mut m = vec![0; 1 << input.num_vars()];
    for (idx, count) in counts.into_iter().flatten() {
        m[idx] += count;
    }
    let m = par_map_collect(m, |count| match count {
        0 => F::ZERO,
        1 => F::ONE,
        count => F::from(count),
    });
    Ok(MultilinearPolynomial::new(m))
}

pub(crate) fn lookup_h_polys<F: PrimeField + Hash>(
    compressed_polys: &[[MultilinearPolynomial<F>; 2]],
    m_polys: &[MultilinearPolynomial<F>],
    gamma: &F,
) -> Vec<MultilinearPolynomial<F>> {
    compressed_polys
        .iter()
        .zip(m_polys.iter())
        .map(|(compressed_polys, m_poly)| lookup_h_poly(compressed_polys, m_poly, gamma))
        .collect()
}

pub(super) fn lookup_h_poly<F: PrimeField + Hash>(
    compressed_polys: &[MultilinearPolynomial<F>; 2],
    m_poly: &MultilinearPolynomial<F>,
    gamma: &F,
) -> MultilinearPolynomial<F> {
    let [input, table] = compressed_polys;
    let mut h_input = vec![F::ZERO; 1 << input.num_vars()];
    let mut h_table = vec![F::ZERO; 1 << input.num_vars()];

    // set h_input and h_table to gamma + input and gamma + table
    parallelize(&mut h_input, |(h_input, start)| {
        for (h_input, input) in h_input.iter_mut().zip(input[start..].iter()) {
            *h_input = *gamma + input;
        }
    });
    parallelize(&mut h_table, |(h_table, start)| {
        for (h_table, table) in h_table.iter_mut().zip(table[start..].iter()) {
            *h_table = *gamma + table;
        }
    });

    // invert every element in h_input and h_table
    let chunk_size = div_ceil(2 * h_input.len(), num_threads());
    parallelize_iter(
        chain![
            h_input.chunks_mut(chunk_size),
            h_table.chunks_mut(chunk_size)
        ],
        |h| {
            h.batch_invert();
        },
    );

    //h[i] = (gamma + input[i])^-1 - m[i] * (gamma + table[i])^-1
    parallelize(&mut h_input, |(h_input, start)| {
        for (h_input, (h_table, m)) in h_input
            .iter_mut()
            .zip(h_table[start..].iter().zip(m_poly[start..].iter()))
        {
            *h_input -= *h_table * m;
        }
    });

    if cfg!(feature = "sanity-check") {
        assert_eq!(sum::<F>(&h_input), F::ZERO);
    }

    MultilinearPolynomial::new(h_input)
}

// Generates equality constraint polynomials
pub(crate) fn permutation_z_polys<F: PrimeField, R: Rotatable + From<usize>>(
    num_chunks: usize,
    permutation_polys: &[(usize, MultilinearPolynomial<F>)],
    polys: &[impl Borrow<MultilinearPolynomial<F>>],
    beta: &F,
    gamma: &F,
) -> Vec<MultilinearPolynomial<F>> {
    if permutation_polys.is_empty() {
        return Vec::new();
    }
    // permutation polys are split into chunks due to maximum constraint degree
    let chunk_size = div_ceil(permutation_polys.len(), num_chunks);
    let polys = polys.iter().map(Borrow::borrow).collect_vec();
    let num_vars = polys[0].num_vars();

    let timer = start_timer(|| "products");
    let products = permutation_polys
        .chunks(chunk_size)
        .enumerate()
        .map(|(chunk_idx, permutation_polys)| {
            let mut product = vec![F::ONE; 1 << num_vars];

            //product poly = product over i of  beta permutation_i + gamma + value_i, where i is in that chunk, where permutation is the permutation polynomial and value is the polynomial for the relevant instance/ witness column
            for (poly, permutation_poly) in permutation_polys.iter() {
                parallelize(&mut product, |(product, start)| {
                    for ((product, value), permutation) in product
                        .iter_mut()
                        .zip(polys[*poly][start..].iter())
                        .zip(permutation_poly[start..].iter())
                    {
                        *product *= (*beta * permutation) + gamma + value;
                    }
                });
            }
            //product = product over i of (beta permutation_i + gamma + value_i)^-1, where i is in that chunk
            parallelize(&mut product, |(product, _)| {
                product.batch_invert();
            });
            //product = product over i of (beta * id_i + gamma + value_i) (beta permutation_i + gamma + value_i)^-1, where id_i polynomial returns label
            for ((poly, _), idx) in permutation_polys.iter().zip(chunk_idx * chunk_size..) {
                let id_offset = idx << num_vars;
                parallelize(&mut product, |(product, start)| {
                    for ((product, value), beta_id) in product
                        .iter_mut()
                        .zip(polys[*poly][start..].iter())
                        .zip(steps_by(F::from((id_offset + start) as u64) * beta, *beta))
                    {
                        *product *= beta_id + gamma + value;
                    }
                });
            }

            product
        })
        .collect_vec();
    end_timer(timer);

    let _timer = start_timer(|| "z_polys");
    let mut z = vec![vec![F::ZERO; 1 << num_vars]; num_chunks];

    let usable_indices = R::from(num_vars).usable_indices();
    let first_idx = usable_indices[0];
    // Generate polynomisals z_0, .., z_{b-1} such that z_i(X) = z_{i-1}(X) * product_i(X) and z_0(shift(X) = z_{b-1}(X) * product_{b-1}(X)
    // The is the transpose of the permuation argument from the halo2 gitbook
    z[0][first_idx] = F::ONE;
    for chunk_idx in 1..num_chunks {
        z[chunk_idx][first_idx] = z[chunk_idx - 1][first_idx] * products[chunk_idx - 1][first_idx];
    }
    for (last_idx, idx) in usable_indices.iter().copied().tuple_windows() {
        z[0][idx] = z[num_chunks - 1][last_idx] * products[num_chunks - 1][last_idx];
        for chunk_idx in 1..num_chunks {
            z[chunk_idx][idx] = z[chunk_idx - 1][idx] * products[chunk_idx - 1][idx];
        }
    }

    if cfg!(feature = "sanity-check") {
        let last_idx = *usable_indices.last().unwrap();
        assert_eq!(
            z.last().unwrap()[last_idx] * products.last().unwrap()[last_idx],
            F::ONE
        );
    }

    z.into_iter().map(MultilinearPolynomial::new).collect()
}

#[allow(clippy::type_complexity)]
pub(super) fn prove_zero_check<F: PrimeField>(
    num_instance_poly: usize,
    expression: &Expression<F>,
    polys: &[&MultilinearPolynomial<F>],
    challenges: Vec<F>,
    y: Vec<F>,
    transcript: &mut impl FieldTranscriptWrite<F>,
) -> Result<(Vec<Vec<F>>, Vec<Evaluation<F>>), Error> {
    prove_sum_check(
        num_instance_poly,
        expression,
        F::ZERO,
        polys,
        challenges,
        y,
        transcript,
    )
}

#[allow(clippy::type_complexity)]
pub(crate) fn prove_sum_check<F: PrimeField>(
    num_instance_poly: usize,
    expression: &Expression<F>,
    sum: F,
    polys: &[&MultilinearPolynomial<F>],
    challenges: Vec<F>,
    y: Vec<F>,
    transcript: &mut impl FieldTranscriptWrite<F>,
) -> Result<(Vec<Vec<F>>, Vec<Evaluation<F>>), Error> {
    let num_vars = polys[0].num_vars();
    let ys = [y];
    let virtual_poly = VirtualPolynomial::new(expression, polys.to_vec(), &challenges, &ys);
    let (_, x, evals) = ClassicSumCheck::<EvaluationsProver<_>, BinaryField>::prove(
        &(),
        num_vars,
        virtual_poly,
        sum,
        transcript,
    )?;

    // Set of all polynomial queries in the expression
    let pcs_query = pcs_query(expression, num_instance_poly);
    let point_offset = point_offset(&pcs_query);

    let timer = start_timer(|| format!("evals-{}", pcs_query.len()));
    let evals = pcs_query
        .iter()
        .flat_map(|query| {
            (point_offset[&query.rotation()]..)
                .zip(if query.rotation() == Rotation::cur() {
                    vec![evals[query]]
                } else {
                    polys[query.poly()].evaluate_for_rotation(&x, query.rotation())
                })
                .map(|(point, eval)| Evaluation::new(query.poly(), point, eval))
        })
        .collect_vec();
    end_timer(timer);

    transcript.write_field_elements(evals.iter().map(Evaluation::value))?;

    Ok((points(&pcs_query, &x), evals))
}<|MERGE_RESOLUTION|>--- conflicted
+++ resolved
@@ -123,15 +123,8 @@
             .sum::<MultilinearPolynomial<_>>()
     };
 
-<<<<<<< HEAD
+    // split inputs and tables into separate vectors
     let (inputs, tables) = lookup.iter().cloned().unzip::<_, _, Vec<_>, Vec<_>>();
-=======
-    // split inputs and tables into separate vectors
-    let (inputs, tables) = lookup
-        .iter()
-        .map(|(input, table)| (input, table))
-        .unzip::<_, _, Vec<_>, Vec<_>>();
->>>>>>> bf04eaca
 
     let timer = start_timer(|| "compressed_input_poly");
     let compressed_input_poly = compress(&inputs.iter().collect::<Vec<_>>());
