use crate::{
    backend::{
        hyperplonk::{HyperPlonkProverParam, HyperPlonkVerifierParam},
        PlonkishCircuitInfo,
    },
    pcs::PolynomialCommitmentScheme,
    poly::multilinear::MultilinearPolynomial,
    util::{
        arithmetic::{div_ceil, steps, PrimeField},
        chain,
        expression::{Expression, Query, Rotation},
        Itertools,
    },
    Error,
};
use std::{array, borrow::Cow, mem};

pub(crate) fn batch_size<F: PrimeField>(circuit_info: &PlonkishCircuitInfo<F>) -> usize {
    let num_lookups = circuit_info.lookups.len();
    let num_permutation_polys = circuit_info.permutation_polys().len();
    chain![
        [circuit_info.preprocess_polys.len() + circuit_info.permutation_polys().len()],
        circuit_info.num_witness_polys.clone(),
        [num_lookups],
        [num_lookups + div_ceil(num_permutation_polys, max_degree(circuit_info, None) - 1)],
    ]
    .sum()
}

#[allow(clippy::type_complexity)]
pub(crate) fn preprocess<F: PrimeField, Pcs: PolynomialCommitmentScheme<F>>(
    param: &Pcs::Param,
    circuit_info: &PlonkishCircuitInfo<F>,
    batch_commit: impl Fn(
        &Pcs::ProverParam,
        Vec<MultilinearPolynomial<F>>,
    ) -> Result<(Vec<MultilinearPolynomial<F>>, Vec<Pcs::Commitment>), Error>,
) -> Result<
    (
        HyperPlonkProverParam<F, Pcs>,
        HyperPlonkVerifierParam<F, Pcs>,
    ),
    Error,
> {
    assert!(circuit_info.is_well_formed());

    let num_vars = circuit_info.k;
    let poly_size = 1 << num_vars;
    // Batch size for the polynomial commitment scheme 
    let batch_size = batch_size(circuit_info);
    // Trim the parameters for the PCS to those necessary for the size of the circuit
    let (pcs_pp, pcs_vp) = Pcs::trim(param, poly_size, batch_size)?;

    // Compute preprocesses comms
    let preprocess_polys = circuit_info
        .preprocess_polys
        .iter()
        .cloned()
        .map(MultilinearPolynomial::new)
        .collect_vec();
    // Batch commit to all pre-processing polynomials - i.e. fixed colummns/ selector columns
    let (preprocess_polys, preprocess_comms) = batch_commit(&pcs_pp, preprocess_polys)?;

    // Compute permutation polys and comms
    let permutation_polys = permutation_polys(
        num_vars,
        &circuit_info.permutation_polys(),
        &circuit_info.permutations,
    );
    let (permutation_polys, permutation_comms) = batch_commit(&pcs_pp, permutation_polys)?;

    // Compose an expression for all the constraints
    let (num_permutation_z_polys, expression) = compose(circuit_info);
    // Setup parameters for verifier and prover
    let vp = HyperPlonkVerifierParam {
        pcs: pcs_vp,
        num_instances: circuit_info.num_instances.clone(),
        num_witness_polys: circuit_info.num_witness_polys.clone(),
        num_challenges: circuit_info.num_challenges.clone(),
        num_lookups: circuit_info.lookups.len(),
        num_permutation_z_polys,
        num_vars,
        expression: expression.clone(),
        preprocess_comms: preprocess_comms.clone(),
        permutation_comms: circuit_info
            .permutation_polys()
            .into_iter()
            .zip(permutation_comms.clone())
            .collect(),
    };
    let pp = HyperPlonkProverParam {
        pcs: pcs_pp,
        num_instances: circuit_info.num_instances.clone(),
        num_witness_polys: circuit_info.num_witness_polys.clone(),
        num_challenges: circuit_info.num_challenges.clone(),
        lookups: circuit_info.lookups.clone(),
        num_permutation_z_polys,
        num_vars,
        expression,
        preprocess_polys,
        preprocess_comms,
        permutation_polys: circuit_info
            .permutation_polys()
            .into_iter()
            .zip(permutation_polys)
            .collect(),
        permutation_comms,
    };
    Ok((pp, vp))
}

// compose all constraints
pub(crate) fn compose<F: PrimeField>(
    circuit_info: &PlonkishCircuitInfo<F>,
) -> (usize, Expression<F>) {
    //total number of challenges
    let challenge_offset = circuit_info.num_challenges.iter().sum::<usize>();
    // Generates three extra challenges beta, gamma, alpha
    let [beta, gamma, alpha] =
        &array::from_fn(|idx| Expression::<F>::Challenge(challenge_offset + idx));

    // lookup_zero_checks are the sumcheck constraints in the logup GKR protocol
    let (lookup_constraints, lookup_zero_checks) = lookup_constraints(circuit_info, beta, gamma);

    let max_degree = max_degree(circuit_info, Some(&lookup_constraints));
    // Generate constraints for the permuation argument
    let (num_permutation_z_polys, permutation_constraints) = permutation_constraints(
        circuit_info,
        max_degree,
        beta,
        gamma,
        2 * circuit_info.lookups.len(),
    );

    let expression = {
        let constraints = chain![
            // constraints from halo2 frontend , i.e. custom gates
            circuit_info.constraints.iter(),
            // constraints from lookup argument
            lookup_constraints.iter(),
            // constraints from permutation argument
            permutation_constraints.iter(),
        ]
        .collect_vec();
        let eq = Expression::eq_xy(0);
        let zero_check_on_every_row = Expression::distribute_powers(constraints, alpha) * eq;
        Expression::distribute_powers(
            chain![lookup_zero_checks.iter(), [&zero_check_on_every_row]],
            alpha,
        )
    };

    (num_permutation_z_polys, expression)
}

pub(super) fn max_degree<F: PrimeField>(
    circuit_info: &PlonkishCircuitInfo<F>,
    lookup_constraints: Option<&[Expression<F>]>,
) -> usize {
    let lookup_constraints = lookup_constraints.map(Cow::Borrowed).unwrap_or_else(|| {
        let dummy_challenge = Expression::zero();
        Cow::Owned(self::lookup_constraints(circuit_info, &dummy_challenge, &dummy_challenge).0)
    });
    chain![
        circuit_info.constraints.iter().map(Expression::degree),
        lookup_constraints.iter().map(Expression::degree),
        circuit_info.max_degree,
        [2],
    ]
    .max()
    .unwrap()
}

//generate lookup constraints using logup GKR 
pub(super) fn lookup_constraints<F: PrimeField>(
    circuit_info: &PlonkishCircuitInfo<F>,
    beta: &Expression<F>,
    gamma: &Expression<F>,
) -> (Vec<Expression<F>>, Vec<Expression<F>>) {
    // Define indices where m and h polynomials begin in the trace
    let m_offset = circuit_info.num_poly() + circuit_info.permutation_polys().len();
    let h_offset = m_offset + circuit_info.lookups.len();
    let constraints = circuit_info
        .lookups
        .iter()
        .zip(m_offset..)
        .zip(h_offset..)
        .flat_map(|((lookup, m), h)| {
            // make m and h into polynomials, these are created during proving 
            let [m, h] = &[m, h]
                .map(|poly| Query::new(poly, Rotation::cur()))
                .map(Expression::<F>::Polynomial);
<<<<<<< HEAD
            let (inputs, tables) = lookup.iter().cloned().unzip::<_, _, Vec<_>, Vec<_>>();
=======
            // separate the input and tables from the lookup
            let (inputs, tables) = lookup
                .iter()
                .map(|(input, table)| (input, table))
                .unzip::<_, _, Vec<_>, Vec<_>>();
            // Returns a distributed power expression for the input and table, with base beta, i.e.  inputs[0] + \beta inputs[1] + \beta^2 inputs[2] + ...
>>>>>>> bf04eaca
            let input = &Expression::distribute_powers(inputs, beta);
            let table = &Expression::distribute_powers(tables, beta);
            // h[i] = (gamma + input[i])^-1 - m[i] * (gamma + table[i])^-1
            [h * (input + gamma) * (table + gamma) - (table + gamma) + m * (input + gamma)]
        })
        .collect_vec();
    // Every expression that must be proved in the sum check argument 
    let sum_check = (h_offset..)
        .take(circuit_info.lookups.len())
        .map(|h| Query::new(h, Rotation::cur()).into())
        .collect_vec();
    (constraints, sum_check)
}

// create constraints for the permutation argument
pub(crate) fn permutation_constraints<F: PrimeField>(
    circuit_info: &PlonkishCircuitInfo<F>,
    max_degree: usize,
    beta: &Expression<F>,
    gamma: &Expression<F>,
    num_builtin_witness_polys: usize,
) -> (usize, Vec<Expression<F>>) {
    // get index of all columns used in the permutation
    let permutation_polys = circuit_info.permutation_polys();
    let chunk_size = max_degree - 1;
    // If there are more columns than max degree split into chunks, num_chunks corresponds to b in halo2 gitbook
    let num_chunks = div_ceil(permutation_polys.len(), chunk_size);
    // The offset is set to the total number of instance columns in the circuit
    let permutation_offset = circuit_info.num_poly();
    let z_offset = permutation_offset + permutation_polys.len() + num_builtin_witness_polys;
    // Represent all columns in permutation argument  with polynomials 
    let polys = permutation_polys
        .iter()
        .map(|idx| Expression::Polynomial(Query::new(*idx, Rotation::cur())))
        .collect_vec();
    //ids_i(X) = i 2^k + X
    let ids = (0..polys.len())
        .map(|idx| {
            let offset = F::from((idx << circuit_info.k) as u64);
            Expression::Constant(offset) + Expression::identity()
        })
        .collect_vec();
    // Create the polynomials to represent the permutation columns
    let permutations = (permutation_offset..)
        .map(|idx| Expression::Polynomial(Query::new(idx, Rotation::cur())))
        .take(permutation_polys.len())
        .collect_vec();
    // Represents Z polynomials from the permutation argument
    let zs = (z_offset..)
        .map(|idx| Expression::Polynomial(Query::new(idx, Rotation::cur())))
        .take(num_chunks)
        .collect_vec();
    // Z_0(shift(X))
    let z_0_next = Expression::<F>::Polynomial(Query::new(z_offset, Rotation::next()));
    let l_0 = &Expression::<F>::lagrange(0);
    let one = &Expression::one();
    // Create the constraints for the permutation argument 
    // The contraints here are the like those from the halo2 gitbook but the matrix Z_0 Z_1 ... Z_{b-1}  is transposed
    let constraints = chain![
        zs.first().map(|z_0| l_0 * (z_0 - one)),
        polys
            //iterating over b elements which are vectors of length m 
            .chunks(chunk_size)
            .zip(ids.chunks(chunk_size))
            .zip(permutations.chunks(chunk_size))
            .zip(zs.iter())
            .zip(zs.iter().skip(1).chain([&z_0_next]))
            // z_a prod_{am)}^{(a+1)m-1}(poly_i + beta * id_i + gamma) - z_{a+1} prod_{am)}^{(a+1)m-1}(poly_i + beta * permutation_i + gamma)
            // z_{b-1} prod_{(b-1)m)}^{bm-1}(poly_{b-1} + beta * id_{b-1} + gamma) - z_0(shift(X)) prod_{(b-1)m)}^{bm-1}(poly_{b-1} + beta * permutation_{b-1} + gamma)
            .map(|((((polys, ids), permutations), z_lhs), z_rhs)| {
                z_lhs
                    * polys
                        .iter()
                        .zip(ids)
                        .map(|(poly, id)| poly + beta * id + gamma)
                        .product::<Expression<_>>()
                    - z_rhs
                        * polys
                            .iter()
                            .zip(permutations)
                            .map(|(poly, permutation)| poly + beta * permutation + gamma)
                            .product::<Expression<_>>()
            }),
    ]
    .collect();
    (num_chunks, constraints)
}

// Generate multi-linear permutation polynomials for permutation argument 
pub(crate) fn permutation_polys<F: PrimeField>(
    num_vars: usize,
    permutation_polys: &[usize],
    cycles: &[Vec<(usize, usize)>],
) -> Vec<MultilinearPolynomial<F>> {
    // The index of an element in permutation_polys
    let poly_index = {
        let mut poly_index = vec![0; permutation_polys.last().map(|poly| 1 + poly).unwrap_or(0)];
        for (idx, poly) in permutation_polys.iter().enumerate() {
            poly_index[*poly] = idx;
        }
        poly_index
    };
    // permutations will be the matrix defining all permutation polynomials. As we start with the identity permutation, all entries have value of the index within the matrix. 
    let mut permutations = (0..permutation_polys.len() as u64)
        .map(|idx| {
            steps(F::from(idx << num_vars))
                .take(1 << num_vars)
                .collect_vec()
        })
        .collect_vec();
    // For each cycle we update the permutation matrix. For each entry in the matrix, we have the location of the next element in the cycle.
    for cycle in cycles.iter() {
        let (i0, j0) = cycle[0];
        let mut last = permutations[poly_index[i0]][j0];
        for &(i, j) in cycle.iter().cycle().skip(1).take(cycle.len()) {
            mem::swap(&mut permutations[poly_index[i]][j], &mut last);
        }
    }
    // We generate a multilinear polynomial from each column of the permutation matrix. 
    permutations
        .into_iter()
        .map(MultilinearPolynomial::new)
        .collect()
}

#[cfg(test)]
pub(crate) mod test {
    use crate::{
        backend::hyperplonk::util::{vanilla_plonk_expression, vanilla_plonk_w_lookup_expression},
        util::expression::{Expression, Query, Rotation},
    };
    use halo2_curves::bn256::Fr;
    use std::array;

    #[test]
    fn compose_vanilla_plonk() {
        let num_vars = 3;
        let expression = vanilla_plonk_expression(num_vars);
        assert_eq!(expression, {
            let [pi, q_l, q_r, q_m, q_o, q_c, w_l, w_r, w_o, s_1, s_2, s_3] =
                &array::from_fn(|poly| Query::new(poly, Rotation::cur()))
                    .map(Expression::Polynomial);
            let [z, z_next] = &[
                Query::new(12, Rotation::cur()),
                Query::new(12, Rotation::next()),
            ]
            .map(Expression::Polynomial);
            let [beta, gamma, alpha] = &array::from_fn(Expression::<Fr>::Challenge);
            let [id_1, id_2, id_3] = array::from_fn(|idx| {
                Expression::Constant(Fr::from((idx << num_vars) as u64)) + Expression::identity()
            });
            let l_0 = Expression::<Fr>::lagrange(0);
            let one = Expression::one();
            let constraints = {
                vec![
                    q_l * w_l + q_r * w_r + q_m * w_l * w_r + q_o * w_o + q_c + pi,
                    l_0 * (z - one),
                    (z * ((w_l + beta * id_1 + gamma)
                        * (w_r + beta * id_2 + gamma)
                        * (w_o + beta * id_3 + gamma)))
                        - (z_next
                            * ((w_l + beta * s_1 + gamma)
                                * (w_r + beta * s_2 + gamma)
                                * (w_o + beta * s_3 + gamma))),
                ]
            };
            let eq = Expression::eq_xy(0);
            Expression::distribute_powers(&constraints, alpha) * eq
        });
    }

    #[test]
    fn compose_vanilla_plonk_w_lookup() {
        let num_vars = 3;
        let expression = vanilla_plonk_w_lookup_expression(num_vars);
        assert_eq!(expression, {
            let [pi, q_l, q_r, q_m, q_o, q_c, q_lookup, t_l, t_r, t_o, w_l, w_r, w_o, s_1, s_2, s_3] =
                &array::from_fn(|poly| Query::new(poly, Rotation::cur()))
                    .map(Expression::Polynomial);
            let [lookup_m, lookup_h] = &[
                Query::new(16, Rotation::cur()),
                Query::new(17, Rotation::cur()),
            ]
            .map(Expression::<Fr>::Polynomial);
            let [perm_z, perm_z_next] = &[
                Query::new(18, Rotation::cur()),
                Query::new(18, Rotation::next()),
            ]
            .map(Expression::Polynomial);
            let [beta, gamma, alpha] = &array::from_fn(Expression::<Fr>::Challenge);
            let [id_1, id_2, id_3] = array::from_fn(|idx| {
                Expression::Constant(Fr::from((idx << num_vars) as u64)) + Expression::identity()
            });
            let l_0 = &Expression::<Fr>::lagrange(0);
            let one = &Expression::one();
            let lookup_input =
                &Expression::distribute_powers(&[w_l, w_r, w_o].map(|w| q_lookup * w), beta);
            let lookup_table = &Expression::distribute_powers([t_l, t_r, t_o], beta);
            let constraints = {
                vec![
                    q_l * w_l + q_r * w_r + q_m * w_l * w_r + q_o * w_o + q_c + pi,
                    lookup_h * (lookup_input + gamma) * (lookup_table + gamma)
                        - (lookup_table + gamma)
                        + lookup_m * (lookup_input + gamma),
                    l_0 * (perm_z - one),
                    (perm_z
                        * ((w_l + beta * id_1 + gamma)
                            * (w_r + beta * id_2 + gamma)
                            * (w_o + beta * id_3 + gamma)))
                        - (perm_z_next
                            * ((w_l + beta * s_1 + gamma)
                                * (w_r + beta * s_2 + gamma)
                                * (w_o + beta * s_3 + gamma))),
                ]
            };
            let eq = Expression::eq_xy(0);
            let zero_check_on_every_row = Expression::distribute_powers(&constraints, alpha) * eq;
            let lookup_zero_check = lookup_h;
            Expression::distribute_powers([lookup_zero_check, &zero_check_on_every_row], alpha)
        });
    }
}<|MERGE_RESOLUTION|>--- conflicted
+++ resolved
@@ -190,16 +190,8 @@
             let [m, h] = &[m, h]
                 .map(|poly| Query::new(poly, Rotation::cur()))
                 .map(Expression::<F>::Polynomial);
-<<<<<<< HEAD
+            // separate the input and tables from the lookup
             let (inputs, tables) = lookup.iter().cloned().unzip::<_, _, Vec<_>, Vec<_>>();
-=======
-            // separate the input and tables from the lookup
-            let (inputs, tables) = lookup
-                .iter()
-                .map(|(input, table)| (input, table))
-                .unzip::<_, _, Vec<_>, Vec<_>>();
-            // Returns a distributed power expression for the input and table, with base beta, i.e.  inputs[0] + \beta inputs[1] + \beta^2 inputs[2] + ...
->>>>>>> bf04eaca
             let input = &Expression::distribute_powers(inputs, beta);
             let table = &Expression::distribute_powers(tables, beta);
             // h[i] = (gamma + input[i])^-1 - m[i] * (gamma + table[i])^-1
